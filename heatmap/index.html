<!DOCTYPE html>
<html lang="en">
<head>
  <meta charset="UTF-8">
<<<<<<< HEAD
  <title>Binance Order Book Heatmap (Plotly)</title>
  <!-- Include Plotly.js -->
  <script src="https://cdn.plot.ly/plotly-latest.min.js"></script>
=======
  <title>Binance Order Book Heatmap</title>
>>>>>>> 54bb3416
  <style>
    /* Basic reset and dark theme */
    html, body {
      margin: 0;
      padding: 0;
      background-color: #121212;
      color: #fff;
      font-family: Arial, sans-serif;
      overflow: hidden;
    }
    #container {
      position: relative;
      width: 100vw;
      height: 100vh;
    }
<<<<<<< HEAD
    /* Fill the container with the Plotly plot */
    #heatmapPlot {
      width: 100%;
      height: 100%;
    }
    /* Overlay for last update time. */
=======
    /* Fullscreen canvas */
    canvas {
      display: block;
    }
    /* Optional overlay showing last update time */
>>>>>>> 54bb3416
    #overlay {
      position: absolute;
      top: 10px;
      left: 10px;
      background: rgba(0, 0, 0, 0.5);
      padding: 5px 10px;
      border-radius: 3px;
      font-size: 14px;
<<<<<<< HEAD
      z-index: 10;
=======
>>>>>>> 54bb3416
    }
  </style>
</head>
<body>
  <div id="container">
<<<<<<< HEAD
    <!-- Plotly will use this div for the heatmap -->
    <div id="heatmapPlot"></div>
=======
    <canvas id="heatmapCanvas"></canvas>
>>>>>>> 54bb3416
    <div id="overlay">Last update: <span id="lastUpdate">N/A</span></div>
  </div>
  
  <script>
<<<<<<< HEAD
    // Reference to the overlay text element.
    const overlayLastUpdate = document.getElementById('lastUpdate');
    
    // Fetch and update our Plotly heatmap.
=======
    // Get references to DOM elements.
    const canvas = document.getElementById('heatmapCanvas');
    const ctx = canvas.getContext('2d');
    const overlayLastUpdate = document.getElementById('lastUpdate');

    // Adjust canvas dimensions to fill the window.
    function resizeCanvas() {
      canvas.width = window.innerWidth;
      canvas.height = window.innerHeight;
      if (currentData) drawHeatmap(currentData);
    }
    window.addEventListener('resize', resizeCanvas);

    // Global variable to store the latest heatmap data.
    let currentData = null;

    // Fetch the heatmap data from our API endpoint.
>>>>>>> 54bb3416
    async function fetchHeatmap() {
      try {
        const response = await fetch('https://eldritch.gleeze.com:3500/api/orderbook/heatmap');
        const data = await response.json();
<<<<<<< HEAD
=======
        currentData = data;
>>>>>>> 54bb3416
        overlayLastUpdate.textContent = new Date().toLocaleTimeString();
        drawHeatmap(data);
      } catch (error) {
        console.error('Error fetching heatmap data:', error);
      }
    }
<<<<<<< HEAD
    
    function drawHeatmap(data) {
      if (!data || !data.times || data.times.length === 0) {
        document.getElementById('heatmapPlot').innerHTML =
          '<div style="color:#fff;font-size:20px;padding:20px;">No heatmap data available</div>';
        return;
      }
      
      // Unpack the API data.
      // times: array of tick timestamps.
      // buckets: array of price bucket boundaries.
      // bidHeat and askHeat: 2D arrays where each row corresponds to a tick.
      const times = data.times;
      const buckets = data.buckets;
      const bidHeat = data.bidHeat;
      const askHeat = data.askHeat;
      
      const numTicks = times.length;
      const numBuckets = buckets.length;
      
      // Calculate the global maximum volume for normalization.
      let maxVolume = 0;
      for (let i = 0; i < numTicks; i++) {
        for (let j = 0; j < numBuckets; j++) {
          const bid = (bidHeat[i] && bidHeat[i][j]) ? bidHeat[i][j] : 0;
          const ask = (askHeat[i] && askHeat[i][j]) ? askHeat[i][j] : 0;
          const vol = bid + ask;
          if (vol > maxVolume) maxVolume = vol;
        }
      }
      // avoid division by zero
      if (maxVolume === 0) maxVolume = 1;
      
      // We want the highest price at the top. Plotly's heatmap expects z[row][col]
      // where y is the row label. So we create matrices by "flipping" the buckets.
      const totalMatrix = []; // for overall intensity
      const diffMatrix = [];  // for imbalance (ask minus bid)
      const hoverText = [];   // custom hover string for each cell
      
      // Prepare y-axis labels (price) in reversed order.
      const yLabels = [];
      for (let r = 0; r < numBuckets; r++) {
        // bucketIndex: from highest (numBuckets-1) to lowest (0)
        const bucketIndex = numBuckets - 1 - r;
        yLabels.push(Number(buckets[bucketIndex]).toFixed(4));
        totalMatrix[r] = [];
        diffMatrix[r] = [];
        hoverText[r] = [];
        for (let i = 0; i < numTicks; i++) {
          const bid = (bidHeat[i] && bidHeat[i][bucketIndex]) ? bidHeat[i][bucketIndex] : 0;
          const ask = (askHeat[i] && askHeat[i][bucketIndex]) ? askHeat[i][bucketIndex] : 0;
          // Use a square-root scale for normalization (helps with visualization).
          const I_bid = Math.sqrt(bid / maxVolume);
          const I_ask = Math.sqrt(ask / maxVolume);
          // Total intensity: higher values mean more orders
          totalMatrix[r][i] = I_bid + I_ask;  // Range: 0 to 2.
          // Imbalance: positive if asks dominate; negative if bids dominate.
          diffMatrix[r][i] = I_ask - I_bid;   // Range: -1 to 1.
      
          hoverText[r][i] = 
            `Time: ${new Date(times[i]).toLocaleTimeString()}<br>` +
            `Price: ${Number(buckets[bucketIndex]).toFixed(4)}<br>` +
            `Bid: ${bid}<br>` +
            `Ask: ${ask}`;
        }
      }
      
      // We'll build the Plotly figure using two overlaid heatmap traces.
      // Trace 1 (bottom): Shows overall intensity in a grayscale.
      const traceTotal = {
        z: totalMatrix,
        x: times,
        y: yLabels,
        type: 'heatmap',
        colorscale: [
          [0, 'rgb(0,0,0)'],
          [0.5, 'rgb(128,128,128)'],
          [1, 'rgb(255,255,255)']
        ],
        // Since intensity can be between 0 and 2, set zmax accordingly.
        zmin: 0,
        zmax: 2,
        showscale: false,
        // Let the top layer handle hover.
        hoverinfo: 'skip'
      };
      
      // Trace 2 (top): Shows the imbalance with a diverging (red–purple–blue) colorscale.
      // When ask and bid are equal (diff = 0) the color is a purple tint.
      const traceDiff = {
        z: diffMatrix,
        x: times,
        y: yLabels,
        type: 'heatmap',
        colorscale: [
          [0, 'rgb(0,0,255)'],      // Blue: bid-dominant.
          [0.5, 'rgb(128,0,128)'],  // Purple: balanced orders.
          [1, 'rgb(255,0,0)']       // Red: ask-dominant.
        ],
        zmin: -1,
        zmax: 1,
        opacity: 0.7,
        showscale: false,
        text: hoverText,
        hoverinfo: 'text'
      };
      
      const layout = {
        margin: { l: 50, r: 10, t: 30, b: 50 },
        paper_bgcolor: '#121212',
        plot_bgcolor: '#121212',
        xaxis: {
          title: 'Time',
          type: 'category', 
          tickangle: -45,
          tickfont: { color: '#fff' },
          titlefont: { color: '#fff' },
          gridcolor: '#333'
        },
        yaxis: {
          title: 'Price',
          tickfont: { color: '#fff' },
          titlefont: { color: '#fff' },
          gridcolor: '#333'
        }
      };
      
      Plotly.newPlot('heatmapPlot', [traceTotal, traceDiff], layout, {responsive: true});
    }
    
    // Perform the initial fetch and set up auto-refresh every 5 seconds.
    fetchHeatmap();
    setInterval(fetchHeatmap, 5000);
    
    // Resize the Plotly plot when the window is resized.
    window.addEventListener('resize', () => {
      const plotDiv = document.getElementById('heatmapPlot');
      Plotly.Plots.resize(plotDiv);
    });
=======

    // Draw the heatmap on the canvas.
    function drawHeatmap(data) {
      if (!data || !data.times || data.times.length === 0) {
        // No data available; clear the canvas and show a message.
        ctx.clearRect(0, 0, canvas.width, canvas.height);
        ctx.fillStyle = "#fff";
        ctx.font = "20px Arial";
        ctx.fillText("No heatmap data available", 50, 50);
        return;
      }

      const times = data.times;      // Array of tick timestamps.
      const buckets = data.buckets;  // Price bucket boundaries.
      const bidHeat = data.bidHeat;  // 2D array: each row corresponds to a tick's bid volumes.
      const askHeat = data.askHeat;  // 2D array: each row corresponds to a tick's ask volumes.
      
      // Determine grid dimensions.
      const numTicks = times.length;
      const numBuckets = buckets.length;
      const cellWidth = canvas.width / numTicks;
      const cellHeight = canvas.height / numBuckets;

      // Compute global maximum volume (for normalization) from both bid and ask cells.
      let maxVolume = 0;
      for (let i = 0; i < numTicks; i++) {
        for (let j = 0; j < numBuckets; j++) {
          const vol = (bidHeat[i][j] || 0) + (askHeat[i][j] || 0);
          if (vol > maxVolume) maxVolume = vol;
        }
      }

      // Clear the canvas.
      ctx.clearRect(0, 0, canvas.width, canvas.height);

      // Draw heatmap cells.
      for (let i = 0; i < numTicks; i++) {
        for (let j = 0; j < numBuckets; j++) {
          const bidVol = bidHeat[i][j] || 0;
          const askVol = askHeat[i][j] || 0;
          const totalVol = bidVol + askVol;
          
          // Normalize the volumes. A square-root scale helps with visualization.
          const bidIntensity = Math.sqrt(bidVol / maxVolume);
          const askIntensity = Math.sqrt(askVol / maxVolume);

          // Build a color with red for asks and blue for bids.
          // When both orders exist, the combination produces a purple hue.
          const red = Math.min(255, Math.floor(askIntensity * 255));
          const blue = Math.min(255, Math.floor(bidIntensity * 255));
          const cellColor = `rgb(${red}, 0, ${blue})`;

          // Calculate cell position.
          const x = i * cellWidth;
          // Invert the y-axis so that higher price buckets (higher indices) appear at the top.
          const y = canvas.height - (j + 1) * cellHeight;

          ctx.fillStyle = cellColor;
          ctx.fillRect(x, y, cellWidth, cellHeight);
        }
      }

      // Optionally, draw price axis labels along the left side.
      ctx.fillStyle = "#fff";
      ctx.font = "12px Arial";
      const priceStep = Math.max(1, Math.floor(numBuckets / 10));
      for (let j = 0; j < numBuckets; j += priceStep) {
        const priceLabel = Number(buckets[j]).toFixed(4);
        // Center the text within the cell.
        const y = canvas.height - (j + 0.5) * cellHeight;
        ctx.fillText(priceLabel, 5, y);
      }

      // Optionally, draw time axis labels along the bottom.
      const timeStep = Math.max(1, Math.floor(numTicks / 10));
      for (let i = 0; i < numTicks; i += timeStep) {
        const timeLabel = new Date(times[i]).toLocaleTimeString();
        const x = i * cellWidth;
        ctx.fillText(timeLabel, x, canvas.height - 5);
      }
    }

    // Initial fetch and schedule auto-refresh.
    fetchHeatmap();
    setInterval(fetchHeatmap, 5000); // refresh every 5 seconds

    // Resize the canvas on load.
    resizeCanvas();
>>>>>>> 54bb3416
  </script>
</body>
</html><|MERGE_RESOLUTION|>--- conflicted
+++ resolved
@@ -1,338 +1,243 @@
 <!DOCTYPE html>
 <html lang="en">
 <head>
-  <meta charset="UTF-8">
-<<<<<<< HEAD
-  <title>Binance Order Book Heatmap (Plotly)</title>
-  <!-- Include Plotly.js -->
-  <script src="https://cdn.plot.ly/plotly-latest.min.js"></script>
-=======
-  <title>Binance Order Book Heatmap</title>
->>>>>>> 54bb3416
-  <style>
-    /* Basic reset and dark theme */
-    html, body {
-      margin: 0;
-      padding: 0;
-      background-color: #121212;
-      color: #fff;
-      font-family: Arial, sans-serif;
-      overflow: hidden;
-    }
-    #container {
-      position: relative;
-      width: 100vw;
-      height: 100vh;
-    }
-<<<<<<< HEAD
-    /* Fill the container with the Plotly plot */
-    #heatmapPlot {
-      width: 100%;
-      height: 100%;
-    }
-    /* Overlay for last update time. */
-=======
-    /* Fullscreen canvas */
-    canvas {
-      display: block;
-    }
-    /* Optional overlay showing last update time */
->>>>>>> 54bb3416
-    #overlay {
-      position: absolute;
-      top: 10px;
-      left: 10px;
-      background: rgba(0, 0, 0, 0.5);
-      padding: 5px 10px;
-      border-radius: 3px;
-      font-size: 14px;
-<<<<<<< HEAD
-      z-index: 10;
-=======
->>>>>>> 54bb3416
-    }
-  </style>
+    <meta charset="UTF-8">
+    <title>TRXUSDT Bookmap‑Style Order Overlay</title>
+    <style>
+        body, html {
+            margin: 0;
+            padding: 0;
+        }
+        /* The container holds both canvases */
+        #container {
+            position: relative;
+            width: 100%;
+            height: 500px;
+            background: #fff;
+        }
+        /* Both canvases occupy the same position so the heat overlay can be drawn on top */
+        canvas {
+            position: absolute;
+            top: 0;
+            left: 0;
+        }
+    </style>
 </head>
 <body>
-  <div id="container">
-<<<<<<< HEAD
-    <!-- Plotly will use this div for the heatmap -->
-    <div id="heatmapPlot"></div>
-=======
-    <canvas id="heatmapCanvas"></canvas>
->>>>>>> 54bb3416
-    <div id="overlay">Last update: <span id="lastUpdate">N/A</span></div>
-  </div>
-  
-  <script>
-<<<<<<< HEAD
-    // Reference to the overlay text element.
-    const overlayLastUpdate = document.getElementById('lastUpdate');
-    
-    // Fetch and update our Plotly heatmap.
-=======
-    // Get references to DOM elements.
-    const canvas = document.getElementById('heatmapCanvas');
-    const ctx = canvas.getContext('2d');
-    const overlayLastUpdate = document.getElementById('lastUpdate');
-
-    // Adjust canvas dimensions to fill the window.
-    function resizeCanvas() {
-      canvas.width = window.innerWidth;
-      canvas.height = window.innerHeight;
-      if (currentData) drawHeatmap(currentData);
-    }
-    window.addEventListener('resize', resizeCanvas);
-
-    // Global variable to store the latest heatmap data.
-    let currentData = null;
-
-    // Fetch the heatmap data from our API endpoint.
->>>>>>> 54bb3416
-    async function fetchHeatmap() {
-      try {
-        const response = await fetch('https://eldritch.gleeze.com:3500/api/orderbook/heatmap');
-        const data = await response.json();
-<<<<<<< HEAD
-=======
-        currentData = data;
->>>>>>> 54bb3416
-        overlayLastUpdate.textContent = new Date().toLocaleTimeString();
-        drawHeatmap(data);
-      } catch (error) {
-        console.error('Error fetching heatmap data:', error);
-      }
-    }
-<<<<<<< HEAD
-    
-    function drawHeatmap(data) {
-      if (!data || !data.times || data.times.length === 0) {
-        document.getElementById('heatmapPlot').innerHTML =
-          '<div style="color:#fff;font-size:20px;padding:20px;">No heatmap data available</div>';
-        return;
-      }
-      
-      // Unpack the API data.
-      // times: array of tick timestamps.
-      // buckets: array of price bucket boundaries.
-      // bidHeat and askHeat: 2D arrays where each row corresponds to a tick.
-      const times = data.times;
-      const buckets = data.buckets;
-      const bidHeat = data.bidHeat;
-      const askHeat = data.askHeat;
-      
-      const numTicks = times.length;
-      const numBuckets = buckets.length;
-      
-      // Calculate the global maximum volume for normalization.
-      let maxVolume = 0;
-      for (let i = 0; i < numTicks; i++) {
-        for (let j = 0; j < numBuckets; j++) {
-          const bid = (bidHeat[i] && bidHeat[i][j]) ? bidHeat[i][j] : 0;
-          const ask = (askHeat[i] && askHeat[i][j]) ? askHeat[i][j] : 0;
-          const vol = bid + ask;
-          if (vol > maxVolume) maxVolume = vol;
-        }
-      }
-      // avoid division by zero
-      if (maxVolume === 0) maxVolume = 1;
-      
-      // We want the highest price at the top. Plotly's heatmap expects z[row][col]
-      // where y is the row label. So we create matrices by "flipping" the buckets.
-      const totalMatrix = []; // for overall intensity
-      const diffMatrix = [];  // for imbalance (ask minus bid)
-      const hoverText = [];   // custom hover string for each cell
-      
-      // Prepare y-axis labels (price) in reversed order.
-      const yLabels = [];
-      for (let r = 0; r < numBuckets; r++) {
-        // bucketIndex: from highest (numBuckets-1) to lowest (0)
-        const bucketIndex = numBuckets - 1 - r;
-        yLabels.push(Number(buckets[bucketIndex]).toFixed(4));
-        totalMatrix[r] = [];
-        diffMatrix[r] = [];
-        hoverText[r] = [];
-        for (let i = 0; i < numTicks; i++) {
-          const bid = (bidHeat[i] && bidHeat[i][bucketIndex]) ? bidHeat[i][bucketIndex] : 0;
-          const ask = (askHeat[i] && askHeat[i][bucketIndex]) ? askHeat[i][bucketIndex] : 0;
-          // Use a square-root scale for normalization (helps with visualization).
-          const I_bid = Math.sqrt(bid / maxVolume);
-          const I_ask = Math.sqrt(ask / maxVolume);
-          // Total intensity: higher values mean more orders
-          totalMatrix[r][i] = I_bid + I_ask;  // Range: 0 to 2.
-          // Imbalance: positive if asks dominate; negative if bids dominate.
-          diffMatrix[r][i] = I_ask - I_bid;   // Range: -1 to 1.
-      
-          hoverText[r][i] = 
-            `Time: ${new Date(times[i]).toLocaleTimeString()}<br>` +
-            `Price: ${Number(buckets[bucketIndex]).toFixed(4)}<br>` +
-            `Bid: ${bid}<br>` +
-            `Ask: ${ask}`;
-        }
-      }
-      
-      // We'll build the Plotly figure using two overlaid heatmap traces.
-      // Trace 1 (bottom): Shows overall intensity in a grayscale.
-      const traceTotal = {
-        z: totalMatrix,
-        x: times,
-        y: yLabels,
-        type: 'heatmap',
-        colorscale: [
-          [0, 'rgb(0,0,0)'],
-          [0.5, 'rgb(128,128,128)'],
-          [1, 'rgb(255,255,255)']
-        ],
-        // Since intensity can be between 0 and 2, set zmax accordingly.
-        zmin: 0,
-        zmax: 2,
-        showscale: false,
-        // Let the top layer handle hover.
-        hoverinfo: 'skip'
-      };
-      
-      // Trace 2 (top): Shows the imbalance with a diverging (red–purple–blue) colorscale.
-      // When ask and bid are equal (diff = 0) the color is a purple tint.
-      const traceDiff = {
-        z: diffMatrix,
-        x: times,
-        y: yLabels,
-        type: 'heatmap',
-        colorscale: [
-          [0, 'rgb(0,0,255)'],      // Blue: bid-dominant.
-          [0.5, 'rgb(128,0,128)'],  // Purple: balanced orders.
-          [1, 'rgb(255,0,0)']       // Red: ask-dominant.
-        ],
-        zmin: -1,
-        zmax: 1,
-        opacity: 0.7,
-        showscale: false,
-        text: hoverText,
-        hoverinfo: 'text'
-      };
-      
-      const layout = {
-        margin: { l: 50, r: 10, t: 30, b: 50 },
-        paper_bgcolor: '#121212',
-        plot_bgcolor: '#121212',
-        xaxis: {
-          title: 'Time',
-          type: 'category', 
-          tickangle: -45,
-          tickfont: { color: '#fff' },
-          titlefont: { color: '#fff' },
-          gridcolor: '#333'
-        },
-        yaxis: {
-          title: 'Price',
-          tickfont: { color: '#fff' },
-          titlefont: { color: '#fff' },
-          gridcolor: '#333'
-        }
-      };
-      
-      Plotly.newPlot('heatmapPlot', [traceTotal, traceDiff], layout, {responsive: true});
-    }
-    
-    // Perform the initial fetch and set up auto-refresh every 5 seconds.
-    fetchHeatmap();
-    setInterval(fetchHeatmap, 5000);
-    
-    // Resize the Plotly plot when the window is resized.
-    window.addEventListener('resize', () => {
-      const plotDiv = document.getElementById('heatmapPlot');
-      Plotly.Plots.resize(plotDiv);
-    });
-=======
-
-    // Draw the heatmap on the canvas.
-    function drawHeatmap(data) {
-      if (!data || !data.times || data.times.length === 0) {
-        // No data available; clear the canvas and show a message.
-        ctx.clearRect(0, 0, canvas.width, canvas.height);
-        ctx.fillStyle = "#fff";
-        ctx.font = "20px Arial";
-        ctx.fillText("No heatmap data available", 50, 50);
-        return;
-      }
-
-      const times = data.times;      // Array of tick timestamps.
-      const buckets = data.buckets;  // Price bucket boundaries.
-      const bidHeat = data.bidHeat;  // 2D array: each row corresponds to a tick's bid volumes.
-      const askHeat = data.askHeat;  // 2D array: each row corresponds to a tick's ask volumes.
-      
-      // Determine grid dimensions.
-      const numTicks = times.length;
-      const numBuckets = buckets.length;
-      const cellWidth = canvas.width / numTicks;
-      const cellHeight = canvas.height / numBuckets;
-
-      // Compute global maximum volume (for normalization) from both bid and ask cells.
-      let maxVolume = 0;
-      for (let i = 0; i < numTicks; i++) {
-        for (let j = 0; j < numBuckets; j++) {
-          const vol = (bidHeat[i][j] || 0) + (askHeat[i][j] || 0);
-          if (vol > maxVolume) maxVolume = vol;
-        }
-      }
-
-      // Clear the canvas.
-      ctx.clearRect(0, 0, canvas.width, canvas.height);
-
-      // Draw heatmap cells.
-      for (let i = 0; i < numTicks; i++) {
-        for (let j = 0; j < numBuckets; j++) {
-          const bidVol = bidHeat[i][j] || 0;
-          const askVol = askHeat[i][j] || 0;
-          const totalVol = bidVol + askVol;
-          
-          // Normalize the volumes. A square-root scale helps with visualization.
-          const bidIntensity = Math.sqrt(bidVol / maxVolume);
-          const askIntensity = Math.sqrt(askVol / maxVolume);
-
-          // Build a color with red for asks and blue for bids.
-          // When both orders exist, the combination produces a purple hue.
-          const red = Math.min(255, Math.floor(askIntensity * 255));
-          const blue = Math.min(255, Math.floor(bidIntensity * 255));
-          const cellColor = `rgb(${red}, 0, ${blue})`;
-
-          // Calculate cell position.
-          const x = i * cellWidth;
-          // Invert the y-axis so that higher price buckets (higher indices) appear at the top.
-          const y = canvas.height - (j + 1) * cellHeight;
-
-          ctx.fillStyle = cellColor;
-          ctx.fillRect(x, y, cellWidth, cellHeight);
-        }
-      }
-
-      // Optionally, draw price axis labels along the left side.
-      ctx.fillStyle = "#fff";
-      ctx.font = "12px Arial";
-      const priceStep = Math.max(1, Math.floor(numBuckets / 10));
-      for (let j = 0; j < numBuckets; j += priceStep) {
-        const priceLabel = Number(buckets[j]).toFixed(4);
-        // Center the text within the cell.
-        const y = canvas.height - (j + 0.5) * cellHeight;
-        ctx.fillText(priceLabel, 5, y);
-      }
-
-      // Optionally, draw time axis labels along the bottom.
-      const timeStep = Math.max(1, Math.floor(numTicks / 10));
-      for (let i = 0; i < numTicks; i += timeStep) {
-        const timeLabel = new Date(times[i]).toLocaleTimeString();
-        const x = i * cellWidth;
-        ctx.fillText(timeLabel, x, canvas.height - 5);
-      }
-    }
-
-    // Initial fetch and schedule auto-refresh.
-    fetchHeatmap();
-    setInterval(fetchHeatmap, 5000); // refresh every 5 seconds
-
-    // Resize the canvas on load.
-    resizeCanvas();
->>>>>>> 54bb3416
-  </script>
+    <div id="container">
+        <!-- Price chart will be drawn here -->
+        <canvas id="priceCanvas"></canvas>
+        <!-- Heat overlay (order squares) will be drawn here -->
+        <canvas id="heatCanvas"></canvas>
+    </div>
+    <script>
+        /*************************************
+         * Global variables and settings
+         *************************************/
+        let priceCanvas, priceCtx, heatCanvas, heatCtx;
+        let canvasWidth, canvasHeight;
+        let candlestickData = [];
+        let minPrice = Infinity, maxPrice = -Infinity;
+        // We'll keep a history of order book snapshots to simulate the time axis.
+        let heatHistory = [];
+        const maxHeatHistory = 200;    // Maximum number of snapshots (columns)
+        const updateInterval = 1000;   // Update order book every 1 second
+
+        /*************************************
+         * Initialization and Resize Handling
+         *************************************/
+        function init() {
+            priceCanvas = document.getElementById('priceCanvas');
+            priceCtx = priceCanvas.getContext('2d');
+            heatCanvas = document.getElementById('heatCanvas');
+            heatCtx = heatCanvas.getContext('2d');
+            resizeCanvases();
+            window.addEventListener('resize', resizeCanvases);
+            
+            // Get initial candlestick data and draw the price chart
+            fetchCandlesticks();
+            // Update candlestick chart every 5 minutes (300,000ms)
+            setInterval(fetchCandlesticks, 5 * 60 * 1000);
+            // Begin updating the heat overlay (order squares)
+            setInterval(updateHeatOverlay, updateInterval);
+        }
+
+        function resizeCanvases() {
+            const container = document.getElementById('container');
+            canvasWidth = container.clientWidth;
+            canvasHeight = container.clientHeight;
+            priceCanvas.width = canvasWidth;
+            priceCanvas.height = canvasHeight;
+            heatCanvas.width = canvasWidth;
+            heatCanvas.height = canvasHeight;
+            // Redraw both layers on resize
+            drawCandlesticks();
+            drawHeatOverlay();
+        }
+
+        /*************************************
+         * Candlestick Chart Functions
+         *************************************/
+        // Fetch candlestick (k-line) data from Binance and process it.
+        async function fetchCandlesticks() {
+            try {
+                // Use Binance API to get 5‑minute candles (limit can be adjusted)
+                const response = await fetch('https://api.binance.com/api/v3/klines?symbol=TRXUSDT&interval=5m&limit=50');
+                const data = await response.json();
+                candlestickData = data.map(d => {
+                    return {
+                        openTime: d[0],
+                        open: parseFloat(d[1]),
+                        high: parseFloat(d[2]),
+                        low: parseFloat(d[3]),
+                        close: parseFloat(d[4]),
+                    };
+                });
+                updatePriceRange();
+                drawCandlesticks();
+            } catch (error) {
+                console.error("Error fetching candlestick data:", error);
+            }
+        }
+
+        // Update the min and max price range from candlestick data (with a small margin)
+        function updatePriceRange() {
+            minPrice = Math.min(...candlestickData.map(c => c.low));
+            maxPrice = Math.max(...candlestickData.map(c => c.high));
+            const margin = (maxPrice - minPrice) * 0.02;
+            minPrice -= margin;
+            maxPrice += margin;
+        }
+
+        // Map a price value to a y coordinate on the canvas
+        function priceToY(price) {
+            // Linear mapping:  minPrice -> bottom, maxPrice -> top
+            return canvasHeight - ((price - minPrice) / (maxPrice - minPrice)) * canvasHeight;
+        }
+
+        // Draw the candlestick chart on the priceCanvas.
+        function drawCandlesticks() {
+            if (candlestickData.length === 0) return;
+            // Clear the canvas
+            priceCtx.clearRect(0, 0, canvasWidth, canvasHeight);
+
+            const candleCount = candlestickData.length;
+            // Let each candle occupy a fraction of the canvas width; leave gaps for separation.
+            const fullCandleWidth = canvasWidth / candleCount;
+            const candleWidth = fullCandleWidth * 0.8;
+            const gap = fullCandleWidth * 0.2;
+
+            candlestickData.forEach((candle, index) => {
+                const x = index * fullCandleWidth + gap / 2;
+                const openY = priceToY(candle.open);
+                const closeY = priceToY(candle.close);
+                const highY = priceToY(candle.high);
+                const lowY = priceToY(candle.low);
+
+                // Draw the vertical line (wick)
+                priceCtx.beginPath();
+                priceCtx.moveTo(x + candleWidth / 2, highY);
+                priceCtx.lineTo(x + candleWidth / 2, lowY);
+                priceCtx.strokeStyle = '#000';
+                priceCtx.stroke();
+
+                // Draw the candle body
+                const bodyTop = Math.min(openY, closeY);
+                const bodyHeight = Math.abs(openY - closeY) || 1;  // ensure visibility even if very small
+                priceCtx.fillStyle = candle.close >= candle.open ? 'green' : 'red';
+                priceCtx.fillRect(x, bodyTop, candleWidth, bodyHeight);
+            });
+
+            // Optionally, draw horizontal grid lines for reference.
+            priceCtx.strokeStyle = '#ccc';
+            priceCtx.lineWidth = 0.5;
+            for (let i = 0; i <= 5; i++) {
+                const price = minPrice + (i / 5) * (maxPrice - minPrice);
+                const y = priceToY(price);
+                priceCtx.beginPath();
+                priceCtx.moveTo(0, y);
+                priceCtx.lineTo(canvasWidth, y);
+                priceCtx.stroke();
+                // Draw price text (with 4 decimal places)
+                priceCtx.fillStyle = '#000';
+                priceCtx.font = '10px Arial';
+                priceCtx.fillText(price.toFixed(4), 5, y - 2);
+            }
+        }
+
+        /*************************************
+         * Order Book Heatmap Overlay Functions
+         *************************************/
+        // Fetch depth (order book) data from Binance.
+        async function fetchOrderBook() {
+            try {
+                const response = await fetch('https://api.binance.com/api/v3/depth?symbol=TRXUSDT&limit=50');
+                const data = await response.json();
+                const orders = [];
+                // Process bids (buy orders)
+                data.bids.forEach(bid => {
+                    orders.push({ price: parseFloat(bid[0]), volume: parseFloat(bid[1]), side: 'bid' });
+                });
+                // Process asks (sell orders)
+                data.asks.forEach(ask => {
+                    orders.push({ price: parseFloat(ask[0]), volume: parseFloat(ask[1]), side: 'ask' });
+                });
+                return orders;
+            } catch (error) {
+                console.error("Error fetching order book:", error);
+                return [];
+            }
+        }
+
+        // Update the heat overlay by adding a new order book snapshot.
+        async function updateHeatOverlay() {
+            const orders = await fetchOrderBook();
+            heatHistory.push(orders);
+            // Limit the history so we only display the most recent snapshots.
+            if (heatHistory.length > maxHeatHistory) {
+                heatHistory.shift();
+            }
+            drawHeatOverlay();
+        }
+
+        // Draw the heatmap overlay (order squares) on the heatCanvas.
+        function drawHeatOverlay() {
+            // Clear the overlay—using clearRect so the underlying candlesticks remain visible.
+            heatCtx.clearRect(0, 0, canvasWidth, canvasHeight);
+            if (heatHistory.length === 0) return;
+            // Each snapshot is drawn as a vertical column.
+            const colWidth = canvasWidth / maxHeatHistory;
+            // For square-like blocks, we use the column width as the height too.
+            const squareSize = colWidth;
+            // If the history is not full, we offset so that the newest column is always at the right edge.
+            const offset = (maxHeatHistory - heatHistory.length) * colWidth;
+            
+            // Iterate over each snapshot in the history.
+            heatHistory.forEach((snapshot, idx) => {
+                const x = offset + idx * colWidth;
+                if (snapshot.length === 0) return;
+                // Find the maximum volume in the current snapshot for normalization.
+                const maxVol = Math.max(...snapshot.map(order => order.volume));
+                snapshot.forEach(order => {
+                    // Map the order price to a y coordinate.
+                    const y = priceToY(order.price);
+                    // Normalize volume into an opacity value.
+                    let alpha = maxVol > 0 ? 0.2 + 0.6 * (order.volume / maxVol) : 0.2;
+                    if (alpha > 0.8) alpha = 0.8;
+                    // Choose color by side: blue for bids and red for asks.
+                    if (order.side === 'bid') {
+                        heatCtx.fillStyle = `rgba(0, 0, 255, ${alpha})`;
+                    } else {
+                        heatCtx.fillStyle = `rgba(255, 0, 0, ${alpha})`;
+                    }
+                    // Draw a square at the corresponding (x, y) position.
+                    heatCtx.fillRect(x, y - squareSize / 2, colWidth, squareSize);
+                });
+            });
+        }
+
+        // Start the application when the window loads.
+        window.onload = init;
+    </script>
 </body>
 </html>